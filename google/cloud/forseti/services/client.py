# Copyright 2017 The Forseti Security Authors. All rights reserved.
#
# Licensed under the Apache License, Version 2.0 (the "License");
# you may not use this file except in compliance with the License.
# You may obtain a copy of the License at
#
#    http://www.apache.org/licenses/LICENSE-2.0
#
# Unless required by applicable law or agreed to in writing, software
# distributed under the License is distributed on an "AS IS" BASIS,
# WITHOUT WARRANTIES OR CONDITIONS OF ANY KIND, either express or implied.
# See the License for the specific language governing permissions and
# limitations under the License.

"""Forseti gRPC client."""

import binascii
import os
import grpc

from google.cloud.forseti.services.explain import explain_pb2
from google.cloud.forseti.services.explain import explain_pb2_grpc
from google.cloud.forseti.services.inventory import inventory_pb2
from google.cloud.forseti.services.inventory import inventory_pb2_grpc
from google.cloud.forseti.services.model import model_pb2
from google.cloud.forseti.services.model import model_pb2_grpc
from google.cloud.forseti.services.notifier import notifier_pb2
from google.cloud.forseti.services.notifier import notifier_pb2_grpc
from google.cloud.forseti.services.scanner import scanner_pb2
from google.cloud.forseti.services.scanner import scanner_pb2_grpc
from google.cloud.forseti.services.utils import oneof


# pylint: disable=too-many-instance-attributes


def require_model(f):
    """Decorator to perform check that the model handle exists in the service.

    Args:
        f (func): The model handle should exists when executing function f

    Returns:
        wrapper: Function wrapper to perform model handle existence check.
    """

    def wrapper(*args, **kwargs):
        """Function wrapper to perform model handle existence check.

        Args:
            args: args to be passed to the function
            kwargs: kwargs to be passed to the function

        Returns:
            object: Results of executing f if model handle exists

        Raises:
            Exception: Model handle not set
        """
        if args[0].config.handle():
            return f(*args, **kwargs)
        raise Exception('API requires model to be set.')
    return wrapper


class ClientConfig(dict):
    """Provide access to client configuration data."""

    def handle(self):
        """Return currently active handle.

        Returns:
            str: The data model handle of client configuration.
        """
        return self['handle']


class ForsetiClient(object):
    """Client base class."""

    def __init__(self, config):
        """Initialize

        Args:
            config (ClientConfig): the client config object
        """
        self.config = config

    def metadata(self):
        """Create default metadata for gRPC call.

        Returns:
            list: the default metada for gRPC call
        """
        return [('handle', self.config.handle())]


class ScannerClient(ForsetiClient):
    """Scanner service allows the client to scan a model."""

    def __init__(self, config):
        """Initialize

        Args:
            config (ClientConfig): the client config object
        """
        super(ScannerClient, self).__init__(config)
        self.stub = scanner_pb2_grpc.ScannerStub(config['channel'])

    def is_available(self):
        """Checks if the 'Inventory' service is available by performing a ping.

        Returns:
            bool: whether the "Inventory" service is available
        """

        data = binascii.hexlify(os.urandom(16))
        echo = self.stub.Ping(scanner_pb2.PingRequest(data=data)).data
        return echo == data

    @require_model
    def run(self):
        """Runs the scanner

        Returns:
            proto: the returned proto message.
        """

        request = scanner_pb2.RunRequest()
        return self.stub.Run(request,
                             metadata=self.metadata())


class NotifierClient(ForsetiClient):
    """Notifier service allows the client to send violation notifications."""

    def __init__(self, config):
        """Initialize

        Args:
            config (ClientConfig): the client config object
        """
        super(NotifierClient, self).__init__(config)
        self.stub = notifier_pb2_grpc.NotifierStub(config['channel'])

    def is_available(self):
        """Checks if the 'Notifier' service is available by performing a ping.

        Returns:
            bool: whether the "Inventory" service is available
        """

        data = binascii.hexlify(os.urandom(16))
        echo = self.stub.Ping(notifier_pb2.PingRequest(data=data)).data
        return echo == data

    def run(self, inventory_index_id):
        """Runs the notifier.

        Args:
            inventory_index_id (int): Inventory Index Id.

        Returns:
            proto: the returned proto message.
        """

        request = notifier_pb2.RunRequest(
            inventory_index_id=inventory_index_id)
        return self.stub.Run(request,
                             metadata=self.metadata())


class ModelClient(ForsetiClient):
    """Model service allows the client to create models from inventory.

    Model provides the following functionality:
       - Create a new model by importing from inventory or create an empty
       - List/Delete functionality on models
    """

    def __init__(self, config):
        """Initialize

        Args:
            config (ClientConfig): the client config object
        """
        super(ModelClient, self).__init__(config)
        self.stub = model_pb2_grpc.ModellerStub(config['channel'])

    def is_available(self):
        """Checks if the 'Model' service is available by performing a ping.

        Returns:
            bool: whether the "Inventory" service is available
        """

        data = binascii.hexlify(os.urandom(16))
        echo = self.stub.Ping(model_pb2.PingRequest(data=data)).data
        return echo == data

    def new_model(self, source, name, inventory_id='', background=True):
        """Creates a new model, reply contains the handle.

        Args:
            source (str): the source to create the model, either EMPTY
                or INVENTORY
            name (str): the name for the model
            inventory_id (str): the index id of the inventory to import from
            background (bool): whether to run in background

        Returns:
            proto: the returned proto message of creating model
        """

        return self.stub.CreateModel(
            model_pb2.CreateModelRequest(
                type=source,
                name=name,
                id=inventory_id,
                background=background))

    def list_models(self):
        """List existing models in the service.

        Returns:
            proto: the returned proto message of list_models
        """

        return self.stub.ListModel(model_pb2.ListModelRequest())

    def get_model(self, model):
        """Get the details of a model by name or handle.

        Args:
            model (str): the name or the handle for the data model to query

        Returns:
            proto: the returned proto message of get model
        """

        return self.stub.GetModel(
            model_pb2.GetModelRequest(
                identifier=model),
            metadata=self.metadata())

    def delete_model(self, model_name):
        """Delete a model, deletes all corresponding data.

        Args:
            model_name (str): the handle of the data model to delete

        Returns:
            proto: the returned proto message of deleting model
        """

        return self.stub.DeleteModel(
            model_pb2.DeleteModelRequest(
                handle=model_name),
            metadata=self.metadata())


class InventoryClient(ForsetiClient):
    """Inventory service allows the client to create GCP inventory.

    Inventory provides the following functionality:
       - Create a new inventory and optionally import it
       - Manage your inventory using List/Get/Delete
    """

    def __init__(self, config):
        """Initialize

        Args:
            config (ClientConfig): the client config object
        """
        super(InventoryClient, self).__init__(config)
        self.stub = inventory_pb2_grpc.InventoryStub(config['channel'])

    def is_available(self):
        """Checks if the 'Inventory' service is available by performing a ping.

        Returns:
            bool: whether the "Inventory" service is available
        """

        data = binascii.hexlify(os.urandom(16))
        echo = self.stub.Ping(inventory_pb2.PingRequest(data=data)).data
        return echo == data

    def create(self, background=False, import_as=None):
        """Creates a new inventory, with an optional import.

        Args:
            background (bool): whether to run in background
            import_as (str): the name of the data model to create after
                inventory is created

        Returns:
            proto: the returned proto message of create inventory
        """

        request = inventory_pb2.CreateRequest(
            background=background,
            model_name=import_as)
        return self.stub.Create(request)

    def get(self, inventory_id):
        """Returns all information about a particular inventory.

        Args:
            inventory_id (str): the index id of the inventory to query

        Returns:
            proto: the returned proto message of get inventory
        """

        request = inventory_pb2.GetRequest(
            id=inventory_id)
        return self.stub.Get(request)

    def delete(self, inventory_id):
        """Delete an inventory.

        Args:
            inventory_id (str): the index id of the inventory to delete

        Returns:
            proto: the returned proto message of delete inventory
        """

        request = inventory_pb2.DeleteRequest(
            id=inventory_id)
        return self.stub.Delete(request)

    def list(self):
        """Lists all available inventory.

        Returns:
            proto: the returned proto message of list inventory
        """

        request = inventory_pb2.ListRequest()
        return self.stub.List(request)


class ExplainClient(ForsetiClient):
    """Explain service allows the client to reason about a model.

    Explain provides the following functionality:
       - List access by resource/member
       - Provide information on why a member has access
       - Provide recommendations on how to provide access
    """

    def __init__(self, config):
        """Initialize

        Args:
            config (ClientConfig): the client config object
        """
        super(ExplainClient, self).__init__(config)
        self.stub = explain_pb2_grpc.ExplainStub(config['channel'])

    def is_available(self):
        """Checks if the 'Explain' service is available by performing a ping.

        Returns:
            bool: whether the "Inventory" service is available
        """

        data = binascii.hexlify(os.urandom(16))
        return self.stub.Ping(explain_pb2.PingRequest(data=data)).data == data

    @require_model
    def list_resources(self, resource_name_prefix):
        """List resources by name prefix.

        Args:
            resource_name_prefix (str): the prefix of resource_name to query

        Returns:
            proto: the returned proto message of list_resources
        """

        return self.stub.ListResources(
            explain_pb2.ListResourcesRequest(
                prefix=resource_name_prefix),
            metadata=self.metadata())

    @require_model
    def list_members(self, member_name_prefix):
        """List members by prefix.

        Args:
            member_name_prefix (str): the prefix of member_name to query

        Returns:
            proto: the returned proto message of list_members
        """

        return self.stub.ListGroupMembers(
            explain_pb2.ListGroupMembersRequest(
                prefix=member_name_prefix),
            metadata=self.metadata())

    @require_model
    def list_roles(self, role_name_prefix):
        """List roles by prefix, can be empty.

        Args:
            role_name_prefix (str): the prefix of role_name to query

        Returns:
            proto: the returned proto message of list_roles
        """

        return self.stub.ListRoles(
            explain_pb2.ListRolesRequest(
                prefix=role_name_prefix),
            metadata=self.metadata())

    @require_model
    def get_iam_policy(self, full_resource_name):
        """Get the IAM policy from the resource.

        Args:
            full_resource_name (str): the resource to query iam_policy

        Returns:
            proto: the returned proto message of get_iam_policy
        """

        return self.stub.GetIamPolicy(
            explain_pb2.GetIamPolicyRequest(
                resource=full_resource_name),
            metadata=self.metadata()).policy

    @require_model
    def check_iam_policy(self, full_resource_name, permission_name,
                         member_name):
        """Check access via IAM policy.

        Args:
            full_resource_name (str): the resource to check iam_policy
            permission_name (str): the permission to check iam_policy
            member_name (str): the member to check iam_policy

        Returns:
            proto: the returned proto message of check_iam_policy
        """

        return self.stub.CheckIamPolicy(
            explain_pb2.CheckIamPolicyRequest(
                resource=full_resource_name,
                permission=permission_name,
                identity=member_name),
            metadata=self.metadata())

    @require_model
    def explain_denied(self, member_name, resource_names, roles=None,
                       permission_names=None):
        """List possibilities to grant access which is currently denied.

        Args:
            member_name (str): the member to explain denied
            resource_names (list): the resources to explain denied
            roles (list): the roles to explain denied, one of roles or
                permission_names should be not none
            permission_names (list): the permissions to explain denied,
                one of roles or permission_names should be not none

        Returns:
            proto: the returned proto message of explain_denied

        Raises:
            Exception: Either roles or permission names must be set
        """

        roles = [] if roles is None else roles
        permission_names = [] if permission_names is None else permission_names
        if not oneof(roles != [], permission_names != []):
            raise Exception('Either roles or permission names must be set')
        request = explain_pb2.ExplainDeniedRequest(
            member=member_name,
            resources=resource_names,
            roles=roles,
            permissions=permission_names)
        return self.stub.ExplainDenied(request, metadata=self.metadata())

    @require_model
    def explain_granted(self, member_name, resource_name, role=None,
                        permission=None):
        """Provide data on all possibilities on
           how a member has access to a resources.

        Args:
            member_name (str): the member to explain granted
            resource_name (str): the resource to explain granted
            role (str): the role to explain granted, one of role or permission
                should be not none
            permission (str): the permission to explain granted, one of role
                or permission should be not none

        Returns:
            proto: the returned proto message of explain_granted

        Raises:
            Exception: Either role or permission must be set
        """

        if not oneof(role is not None, permission is not None):
            raise Exception('Either role or permission name must be set')
        request = explain_pb2.ExplainGrantedRequest()
        if role is not None:
            request.role = role
        else:
            request.permission = permission
        request.resource = resource_name
        request.member = member_name
        return self.stub.ExplainGranted(request, metadata=self.metadata())

    @require_model
    def query_access_by_resources(self, resource_name, permission_names,
                                  expand_groups=False):
        """List members who have access to a given resource.

        Args:
            resource_name (str): the resource to query who have access to
            permission_names (list): the permissions to constrain the query
            expand_groups (bool): whether to expand group relations

        Returns:
            proto: the returned proto message of query_access_by_resources
        """

        request = explain_pb2.GetAccessByResourcesRequest(
            resource_name=resource_name,
            permission_names=permission_names,
            expand_groups=expand_groups)
        return self.stub.GetAccessByResources(
            request, metadata=self.metadata())

    @require_model
    def query_access_by_members(self, member_name, permission_names,
                                expand_resources=False):
        """List resources to which a set of members has access to.

        Args:
            member_name (str): the member to query what resources he/she
                               has access to
            permission_names (list): the permissions to constrain the query
            expand_resources (bool): whether to expand resource hierarchy

        Returns:
            proto: the returned proto message of query_access_by_members
        """

        request = explain_pb2.GetAccessByMembersRequest(
            member_name=member_name,
            permission_names=permission_names,
            expand_resources=expand_resources)
        return self.stub.GetAccessByMembers(request, metadata=self.metadata())

    @require_model
    def query_access_by_permissions(self,
                                    role_name,
                                    permission_name,
                                    expand_groups=False,
                                    expand_resources=False):
        """List (resource, member) tuples satisfying the authorization

        Args:
            role_name (str): Role name to query for.
            permission_name (str): Permission name to query for.
            expand_groups (bool): Whether or not to expand groups.
            expand_resources (bool): Whether or not to expand resources.

        Returns:
            object: Generator yielding access tuples.
        """

        request = explain_pb2.GetAccessByPermissionsRequest(
            role_name=role_name,
            permission_name=permission_name,
            expand_groups=expand_groups,
            expand_resources=expand_resources)
        return self.stub.GetAccessByPermissions(
            request,
            metadata=self.metadata())

    @require_model
    def query_permissions_by_roles(self, role_names=None, role_prefixes=None):
        """List all the permissions per given roles.

        Args:
            role_names (list): Role names to query for.
            role_prefixes (list): Role name prefixes to query for.

        Returns:
            proto: the returned proto message of query_permissions_by_roles
        """

        role_names = [] if role_names is None else role_names
        role_prefixes = [] if role_prefixes is None else role_prefixes
        request = explain_pb2.GetPermissionsByRolesRequest(
            role_names=role_names, role_prefixes=role_prefixes)
        return self.stub.GetPermissionsByRoles(
            request, metadata=self.metadata())

<<<<<<< HEAD
=======
    @require_model
    def denormalize(self):
        """Denormalize the entire model into access triples.

        Returns:
            object: Generator yielding access tuples.
        """

        return self.stub.Denormalize(
            explain_pb2.DenormalizeRequest(),
            metadata=self.metadata())


class PlaygroundClient(ForsetiClient):
    """Provides an interface to add entities into the IAM model.

        It allows the modification of:
           - Roles & Permissions
           - Membership relations
           - Resource hierarchy
           - Get/Set policies
           - Perform access checks
        This allows a client to perform simulations based on imported
        or empty models.
    """

    def __init__(self, config):
        """Initialize

        Args:
            config (ClientConfig): the client config object
        """
        super(PlaygroundClient, self).__init__(config)
        self.stub = playground_pb2_grpc.PlaygroundStub(config['channel'])

    def is_available(self):
        """Check if the Playground service is available.

        Returns:
            bool: whether the "Inventory" service is available
        """

        data = binascii.hexlify(os.urandom(16))
        return self.stub.Ping(
            playground_pb2.PingRequest(
                data=data)).data == data

    @require_model
    def add_role(self, role_name, permissions):
        """Add a role associated with a list of permissions to the model.

        Args:
            role_name (str): the role to add to the data model
            permissions (list): the permissions associated with this role

        Returns:
            proto: the returned proto message of add_role
        """

        return self.stub.AddRole(
            playground_pb2.AddRoleRequest(
                role_name=role_name,
                permissions=permissions),
            metadata=self.metadata())

    @require_model
    def delete_role(self, role_name):
        """Delete a role from the model.

        Args:
            role_name (str): the role to be deleted from the data model

        Returns:
            proto: the returned proto message of delete_role
        """

        return self.stub.DeleteRole(
            playground_pb2.DeleteRoleRequest(
                role_name=role_name),
            metadata=self.metadata())

    @require_model
    def add_member(self, member_type_name, parent_type_names=None):
        """Add a member to the member relationship.

        Args:
            member_type_name (str): the member/group to add in the data model
            parent_type_names (list): the parent groups associated with
                this member/group

        Returns:
            proto: the returned proto message of add_member
        """

        if parent_type_names is None:
            parent_type_names = []
        return self.stub.AddGroupMember(
            playground_pb2.AddGroupMemberRequest(
                member_type_name=member_type_name,
                parent_type_names=parent_type_names),
            metadata=self.metadata())

    @require_model
    def delete_member(self, member_name, parent_name='',
                      only_delete_relationship=False):
        """Delete a member from the member relationship.

        Args:
            member_name (str): the member to be deleted from the data model
            parent_name (str): the parent relation to delete in the data model
            only_delete_relationship (bool): whether to only delete the relation

        Returns:
            proto: the returned proto message of delete_member
        """

        return self.stub.DeleteGroupMember(
            playground_pb2.DeleteGroupMemberRequest(
                member_name=member_name,
                parent_name=parent_name,
                only_delete_relationship=only_delete_relationship),
            metadata=self.metadata())

    @require_model
    def set_iam_policy(self, full_resource_name, policy):
        """Set the IAM policy on the resource.

        Args:
            full_resource_name (str): the resource to set the new policy
            policy (json): policy to be set on the resource

        Returns:
            proto: the returned proto message of set_iam_policy
        """

        bindingspb = []
        for binding in policy['bindings']:
            bindingspb.append(playground_pb2.Binding(
                role=binding['role'],
                members=binding['members']))
        policypb = playground_pb2.Policy(
            bindings=bindingspb, etag=policy['etag'])
        return self.stub.SetIamPolicy(
            playground_pb2.SetIamPolicyRequest(
                resource=full_resource_name,
                policy=policypb),
            metadata=self.metadata())

>>>>>>> d2fc0cd8

class ClientComposition(object):
    """Client composition class.

        Most convenient to use since it comprises the common use cases among
        the different services.
    """

    DEFAULT_ENDPOINT = 'localhost:50051'

    def __init__(self, endpoint=DEFAULT_ENDPOINT, ping=False):
        """Initialize

        Args:
            endpoint (str): the channel endpoint
            ping (bool): whether to ping to test if all services registered

        Raises:
            Exception: gRPC connected but services not registered
        """
        self.channel = grpc.insecure_channel(endpoint)
        self.config = ClientConfig({'channel': self.channel, 'handle': ''})

        self.explain = ExplainClient(self.config)
        self.inventory = InventoryClient(self.config)
        self.scanner = ScannerClient(self.config)
        self.notifier = NotifierClient(self.config)
        self.model = ModelClient(self.config)

        self.clients = [self.explain,
                        self.inventory,
                        self.scanner,
                        self.notifier,
                        self.model]

        if ping:
            if not all([c.is_available() for c in self.clients]):
                raise Exception('gRPC connected but services not registered')

    def new_model(self, source, name, inventory_id='', background=False):
        """Create a new model from the specified source.

        Args:
            source (str): the source to create the model, either EMPTY
                or INVENTORY
            name (str): the name for the model
            inventory_id (str): the index id of the inventory to import from
            background (bool): whether to run in background

        Returns:
            proto: the returned proto message of creating model
        """

        return self.model.new_model(source, name, inventory_id, background)

    def list_models(self):
        """List existing models.

        Returns:
            proto: the returned proto message of list_models
        """

        return self.model.list_models()

    def get_model(self, model):
        """Get the details of a model by name or handle

        Args:
            model (str): the name or the handle for the data model to query

        Returns:
            proto: the returned proto message of get model
        """

        return self.model.get_model(model)

    def switch_model(self, model_name):
        """Switch the client into using a model.

        Args:
            model_name (str): the handle of the data model to switch to
        """

        self.config['handle'] = model_name

    def delete_model(self, model_name):
        """Delete a model. Deletes all associated data.

        Args:
            model_name (str): the handle of the data model to delete

        Returns:
            proto: the returned proto message of deleting model
        """

        return self.model.delete_model(model_name)<|MERGE_RESOLUTION|>--- conflicted
+++ resolved
@@ -607,157 +607,6 @@
         return self.stub.GetPermissionsByRoles(
             request, metadata=self.metadata())
 
-<<<<<<< HEAD
-=======
-    @require_model
-    def denormalize(self):
-        """Denormalize the entire model into access triples.
-
-        Returns:
-            object: Generator yielding access tuples.
-        """
-
-        return self.stub.Denormalize(
-            explain_pb2.DenormalizeRequest(),
-            metadata=self.metadata())
-
-
-class PlaygroundClient(ForsetiClient):
-    """Provides an interface to add entities into the IAM model.
-
-        It allows the modification of:
-           - Roles & Permissions
-           - Membership relations
-           - Resource hierarchy
-           - Get/Set policies
-           - Perform access checks
-        This allows a client to perform simulations based on imported
-        or empty models.
-    """
-
-    def __init__(self, config):
-        """Initialize
-
-        Args:
-            config (ClientConfig): the client config object
-        """
-        super(PlaygroundClient, self).__init__(config)
-        self.stub = playground_pb2_grpc.PlaygroundStub(config['channel'])
-
-    def is_available(self):
-        """Check if the Playground service is available.
-
-        Returns:
-            bool: whether the "Inventory" service is available
-        """
-
-        data = binascii.hexlify(os.urandom(16))
-        return self.stub.Ping(
-            playground_pb2.PingRequest(
-                data=data)).data == data
-
-    @require_model
-    def add_role(self, role_name, permissions):
-        """Add a role associated with a list of permissions to the model.
-
-        Args:
-            role_name (str): the role to add to the data model
-            permissions (list): the permissions associated with this role
-
-        Returns:
-            proto: the returned proto message of add_role
-        """
-
-        return self.stub.AddRole(
-            playground_pb2.AddRoleRequest(
-                role_name=role_name,
-                permissions=permissions),
-            metadata=self.metadata())
-
-    @require_model
-    def delete_role(self, role_name):
-        """Delete a role from the model.
-
-        Args:
-            role_name (str): the role to be deleted from the data model
-
-        Returns:
-            proto: the returned proto message of delete_role
-        """
-
-        return self.stub.DeleteRole(
-            playground_pb2.DeleteRoleRequest(
-                role_name=role_name),
-            metadata=self.metadata())
-
-    @require_model
-    def add_member(self, member_type_name, parent_type_names=None):
-        """Add a member to the member relationship.
-
-        Args:
-            member_type_name (str): the member/group to add in the data model
-            parent_type_names (list): the parent groups associated with
-                this member/group
-
-        Returns:
-            proto: the returned proto message of add_member
-        """
-
-        if parent_type_names is None:
-            parent_type_names = []
-        return self.stub.AddGroupMember(
-            playground_pb2.AddGroupMemberRequest(
-                member_type_name=member_type_name,
-                parent_type_names=parent_type_names),
-            metadata=self.metadata())
-
-    @require_model
-    def delete_member(self, member_name, parent_name='',
-                      only_delete_relationship=False):
-        """Delete a member from the member relationship.
-
-        Args:
-            member_name (str): the member to be deleted from the data model
-            parent_name (str): the parent relation to delete in the data model
-            only_delete_relationship (bool): whether to only delete the relation
-
-        Returns:
-            proto: the returned proto message of delete_member
-        """
-
-        return self.stub.DeleteGroupMember(
-            playground_pb2.DeleteGroupMemberRequest(
-                member_name=member_name,
-                parent_name=parent_name,
-                only_delete_relationship=only_delete_relationship),
-            metadata=self.metadata())
-
-    @require_model
-    def set_iam_policy(self, full_resource_name, policy):
-        """Set the IAM policy on the resource.
-
-        Args:
-            full_resource_name (str): the resource to set the new policy
-            policy (json): policy to be set on the resource
-
-        Returns:
-            proto: the returned proto message of set_iam_policy
-        """
-
-        bindingspb = []
-        for binding in policy['bindings']:
-            bindingspb.append(playground_pb2.Binding(
-                role=binding['role'],
-                members=binding['members']))
-        policypb = playground_pb2.Policy(
-            bindings=bindingspb, etag=policy['etag'])
-        return self.stub.SetIamPolicy(
-            playground_pb2.SetIamPolicyRequest(
-                resource=full_resource_name,
-                policy=policypb),
-            metadata=self.metadata())
-
->>>>>>> d2fc0cd8
 
 class ClientComposition(object):
     """Client composition class.
