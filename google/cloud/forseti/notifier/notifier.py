# Copyright 2017 The Forseti Security Authors. All rights reserved.
#
# Licensed under the Apache License, Version 2.0 (the "License");
# you may not use this file except in compliance with the License.
# You may obtain a copy of the License at
#
#    http://www.apache.org/licenses/LICENSE-2.0
#
# Unless required by applicable law or agreed to in writing, software
# distributed under the License is distributed on an "AS IS" BASIS,
# WITHOUT WARRANTIES OR CONDITIONS OF ANY KIND, either express or implied.
# See the License for the specific language governing permissions and
# limitations under the License.
"""Notifier.

Usage:

  $ forseti_notifier --db_host <Cloud SQL database hostname/IP> \\
      --db_user <Cloud SQL database user> \\
      --db_name <Cloud SQL database name (required)> \\
      --config <Notification configuration> \\
      --timestamp <Snapshot timestamp to search for violations>
"""

import importlib
import inspect
import sys
import gflags as flags

# pylint: disable=line-too-long
from google.apputils import app
from google.cloud.forseti.common.util import file_loader
from google.cloud.forseti.common.util import logger
from google.cloud.forseti.notifier.pipelines.base_notification_pipeline import BaseNotificationPipeline
from google.cloud.forseti.notifier.pipelines import email_inventory_snapshot_summary_pipeline as inv_summary
from google.cloud.forseti.notifier.pipelines import email_scanner_summary_pipeline as scanner_summary
from google.cloud.forseti.services.inventory.storage import DataAccess
from google.cloud.forseti.services.scanner import dao as scanner_dao
# pylint: enable=line-too-long


# Setup flags
FLAGS = flags.FLAGS


flags.DEFINE_string(
    'inventory_index_id',
    '-1',
    'Inventory index id')

<<<<<<< HEAD
LOGGER = log_util.get_logger(__name__)
=======

LOGGER = logger.get_logger(__name__)
>>>>>>> d2ba8855
OUTPUT_TIMESTAMP_FMT = '%Y%m%dT%H%M%SZ'

# pylint: disable=inconsistent-return-statements
def find_pipelines(pipeline_name):
    """Get the first class in the given sub module

    Args:
        pipeline_name (str): Name of the pipeline.

    Return:
        class: The class in the sub module
    """
    try:
        module = importlib.import_module(
            'google.cloud.forseti.notifier.pipelines.{0}'.format(
                pipeline_name))
        for filename in dir(module):
            obj = getattr(module, filename)

            if inspect.isclass(obj) \
               and issubclass(obj, BaseNotificationPipeline) \
               and obj is not BaseNotificationPipeline:
                return obj
    except ImportError, e:
        LOGGER.error('Can\'t import pipeline %s: %s', pipeline_name, e.message)
# pylint: enable=inconsistent-return-statements


def process(message):
    """Process messages about what notifications to send.

    Args:
        message (dict): Message with payload in dict.
            The payload will be different depending on the sender
            of the message.

            Example:
                {'status': 'foobar_done',
                 'payload': {}}
    """
    payload = message.get('payload')

    if message.get('status') == 'inventory_done':
        inv_email_pipeline = inv_summary.EmailInventorySnapshotSummaryPipeline(
            payload.get('sendgrid_api_key'))
        inv_email_pipeline.run(
            payload.get('cycle_time'),
            payload.get('cycle_timestamp'),
            payload.get('snapshot_cycle_status'),
            payload.get('pipelines'),
            payload.get('email_sender'),
            payload.get('email_recipient')
        )
        return

    if message.get('status') == 'scanner_done':
        scanner_email_pipeline = scanner_summary.EmailScannerSummaryPipeline(
            payload.get('sendgrid_api_key'))
        scanner_email_pipeline.run(
            payload.get('output_csv_name'),
            payload.get('output_filename'),
            payload.get('now_utc'),
            payload.get('all_violations'),
            payload.get('resource_counts'),
            payload.get('violation_errors'),
            payload.get('email_sender'),
            payload.get('email_recipient'),
            payload.get('email_description'))
        return

# pylint: disable=too-many-locals
def run(inventory_index_id, service_config=None):
    """Run the notifier.

    Entry point when the notifier is run as a library.

    Args:
        inventory_index_id (str): Inventory index id.
        service_config (ServiceConfig): Forseti 2.0 service configs

    Returns:
        int: Status code.
    """
    try:
        configs = file_loader.read_and_parse_file(
            service_config.forseti_config_file_path)
    except IOError:
        LOGGER.error('Unable to open Forseti Security config file. '
                     'Please check your path and filename and try again.')
        sys.exit()
    global_configs = configs.get('global')
    notifier_configs = configs.get('notifier')

    if not inventory_index_id:
        with service_config.scoped_session() as session:
            inventory_index_id = (
                DataAccess.get_latest_inventory_index_id(session))

    # get violations
    violation_access_cls = scanner_dao.define_violation(
        service_config.engine)
    violation_access = violation_access_cls(service_config.engine)
    service_config.violation_access = violation_access
    violations = violation_access.list(inventory_index_id)

    violations_as_dict = []
    for violation in violations:
        violations_as_dict.append(
            scanner_dao.convert_sqlalchemy_object_to_dict(violation))

    violations = scanner_dao.map_by_resource(violations_as_dict)

    for retrieved_v in violations:
        LOGGER.info('retrieved %d violations for resource \'%s\'',
                    len(violations[retrieved_v]), retrieved_v)

    # build notification pipelines
    pipelines = []
    for resource in notifier_configs['resources']:
        if violations.get(resource['resource']) is None:
            LOGGER.warn('The resource name \'%s\' has no violations, '
                        'skipping', resource['resource'])
            continue
        if not violations[resource['resource']]:
            LOGGER.debug('No violations for: %s', resource['resource'])
            continue
        if not resource['should_notify']:
            continue
        for pipeline in resource['pipelines']:
            LOGGER.info('Running \'%s\' pipeline for resource \'%s\'',
                        pipeline['name'], resource['resource'])
            chosen_pipeline = find_pipelines(pipeline['name'])
            pipelines.append(chosen_pipeline(resource['resource'],
                                             inventory_index_id,
                                             violations[resource['resource']],
                                             global_configs,
                                             notifier_configs,
                                             pipeline['configuration']))

    # run the pipelines
    for pipeline in pipelines:
        pipeline.run()

    LOGGER.info('Notification complete!')
    return 0


def main(_):
    """Entry point when the notifier is run as an executable.

    Args:
        _ (list): args that aren't used

    Returns:
        int: Status code.
    """

    run(FLAGS.inventory_index_id)
    return 0


if __name__ == '__main__':
    app.run()<|MERGE_RESOLUTION|>--- conflicted
+++ resolved
@@ -48,12 +48,8 @@
     '-1',
     'Inventory index id')
 
-<<<<<<< HEAD
-LOGGER = log_util.get_logger(__name__)
-=======
-
 LOGGER = logger.get_logger(__name__)
->>>>>>> d2ba8855
+
 OUTPUT_TIMESTAMP_FMT = '%Y%m%dT%H%M%SZ'
 
 # pylint: disable=inconsistent-return-statements
